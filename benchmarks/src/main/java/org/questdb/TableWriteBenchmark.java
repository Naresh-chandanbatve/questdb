--- conflicted
+++ resolved
@@ -79,9 +79,9 @@
 
         LogFactory.INSTANCE.haltThread();
 
-        writer = new TableWriter(configuration, "test1");
-        writer2 = new TableWriter(configuration, "test2");
-        writer3 = new TableWriter(configuration, "test3");
+        writer = new TableWriter(configuration, "test1", Metrics.disabled());
+        writer2 = new TableWriter(configuration, "test2", Metrics.disabled());
+        writer3 = new TableWriter(configuration, "test3", Metrics.disabled());
         rnd.reset();
     }
 
@@ -99,19 +99,10 @@
 
         ts = 0;
 
-<<<<<<< HEAD
         final CairoConfiguration configuration = getConfiguration();
         executeDdl("drop table test1", configuration);
         executeDdl("drop table test2", configuration);
         executeDdl("drop table test3", configuration);
-=======
-    @Setup(Level.Iteration)
-    public void reset() {
-        writer = new TableWriter(configuration, "test1", Metrics.disabled());
-        writer2 = new TableWriter(configuration, "test2", Metrics.disabled());
-        writer3 = new TableWriter(configuration, "test3", Metrics.disabled());
-        rnd.reset();
->>>>>>> d735e472
     }
 
     @Benchmark
