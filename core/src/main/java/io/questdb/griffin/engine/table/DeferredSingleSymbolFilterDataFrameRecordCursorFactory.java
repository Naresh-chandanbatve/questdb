--- conflicted
+++ resolved
@@ -63,14 +63,9 @@
                 null,
                 false,
                 columnIndexes,
-<<<<<<< HEAD
                 columnSizes
         );
-        this.symbolValue = symbolValue;
-=======
-                columnSizes);
         this.symbolFunc = symbolFunc;
->>>>>>> 7b8d1ccf
         this.symbolKey = SymbolTable.VALUE_NOT_FOUND;
         this.columnIndexes = columnIndexes;
         this.symbolColumnIndex = columnIndexes.indexOf(tableSymColIndex, 0, columnIndexes.size());
@@ -120,14 +115,9 @@
 
         pageFrameCursor.of(dataFrameCursor);
         if (symbolKey == SymbolTable.VALUE_NOT_FOUND) {
-<<<<<<< HEAD
-            StaticSymbolTable symbolMapReader = pageFrameCursor.getSymbolTable(symbolColumnIndex);
-            this.symbolKey = symbolMapReader.keyOf(symbolValue);
-=======
             final CharSequence symbol = symbolFunc.getStr(null);
-            final SymbolMapReader symbolMapReader = pageFrameCursor.getSymbolMapReader(symbolColumnIndex);
+            final StaticSymbolTable symbolMapReader = pageFrameCursor.getSymbolTable(symbolColumnIndex);
             this.symbolKey = symbolMapReader.keyOf(symbol);
->>>>>>> 7b8d1ccf
             if (symbolKey != SymbolTable.VALUE_NOT_FOUND) {
                 this.symbolKey = TableUtils.toIndexKey(symbolKey);
             }
