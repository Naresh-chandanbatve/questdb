/*******************************************************************************
 *     ___                  _   ____  ____
 *    / _ \ _   _  ___  ___| |_|  _ \| __ )
 *   | | | | | | |/ _ \/ __| __| | | |  _ \
 *   | |_| | |_| |  __/\__ \ |_| |_| | |_) |
 *    \__\_\\__,_|\___||___/\__|____/|____/
 *
 *  Copyright (c) 2014-2019 Appsicle
 *  Copyright (c) 2019-2022 QuestDB
 *
 *  Licensed under the Apache License, Version 2.0 (the "License");
 *  you may not use this file except in compliance with the License.
 *  You may obtain a copy of the License at
 *
 *  http://www.apache.org/licenses/LICENSE-2.0
 *
 *  Unless required by applicable law or agreed to in writing, software
 *  distributed under the License is distributed on an "AS IS" BASIS,
 *  WITHOUT WARRANTIES OR CONDITIONS OF ANY KIND, either express or implied.
 *  See the License for the specific language governing permissions and
 *  limitations under the License.
 *
 ******************************************************************************/

package io.questdb.griffin.engine.table;

import io.questdb.cairo.CairoConfiguration;
import io.questdb.cairo.sql.*;
import io.questdb.cairo.sql.async.PageFrameReduceTask;
import io.questdb.cairo.sql.async.PageFrameReducer;
import io.questdb.cairo.sql.async.PageFrameSequence;
import io.questdb.griffin.SqlException;
import io.questdb.griffin.SqlExecutionContext;
import io.questdb.mp.SCSequence;
import io.questdb.std.DirectLongList;
import io.questdb.std.Misc;

public class FilteredRecordCursorFactory implements RecordCursorFactory {
    private static final PageFrameReducer REDUCER = FilteredRecordCursorFactory::filter;
    private final RecordCursorFactory base;
    private final FilteredRecordCursor cursor;
    private final Function filter;
    private final PageFrameSequence<Function> frameSequence;

    public FilteredRecordCursorFactory(CairoConfiguration configuration, RecordCursorFactory base, Function filter) {
        assert !(base instanceof FilteredRecordCursorFactory);
        this.base = base;
        this.cursor = new FilteredRecordCursor(filter);
        this.filter = filter;
        this.frameSequence = new PageFrameSequence<>(configuration, REDUCER);
    }

    @Override
    public void close() {
        base.close();
        filter.close();
    }

    @Override
    public RecordCursor getCursor(SqlExecutionContext executionContext) throws SqlException {
        RecordCursor cursor = base.getCursor(executionContext);
        try {
            this.cursor.of(cursor, executionContext);
            return this.cursor;
        } catch (Throwable e) {
            Misc.free(cursor);
            throw e;
        }
    }

    @Override
    public RecordMetadata getMetadata() {
        return base.getMetadata();
    }

    @Override
    public PageFrameSequence<Function> execute(
            SqlExecutionContext executionContext,
            SCSequence collectSubSeq
    ) throws SqlException {
        return frameSequence.dispatch(base, executionContext, collectSubSeq, filter);
    }

    @Override
    public boolean recordCursorSupportsRandomAccess() {
        return base.recordCursorSupportsRandomAccess();
    }
<<<<<<< HEAD

    @Override
    public boolean usesCompiledFilter() {
        return base.usesCompiledFilter();
    }

    private static void filter(PageAddressCacheRecord record, PageFrameReduceTask task) {
        final DirectLongList rows = task.getRows();
        final long frameRowCount = task.getFrameRowCount();
        final Function filter = task.getFrameSequence(Function.class).getAtom();

        rows.clear();
        for (long r = 0; r < frameRowCount; r++) {
            record.setRowIndex(r);
            if (filter.getBool(record)) {
                rows.add(r);
            }
        }
    }
=======
>>>>>>> e5e0980f
}<|MERGE_RESOLUTION|>--- conflicted
+++ resolved
@@ -24,30 +24,24 @@
 
 package io.questdb.griffin.engine.table;
 
-import io.questdb.cairo.CairoConfiguration;
-import io.questdb.cairo.sql.*;
-import io.questdb.cairo.sql.async.PageFrameReduceTask;
-import io.questdb.cairo.sql.async.PageFrameReducer;
-import io.questdb.cairo.sql.async.PageFrameSequence;
+import io.questdb.cairo.sql.Function;
+import io.questdb.cairo.sql.RecordCursor;
+import io.questdb.cairo.sql.RecordCursorFactory;
+import io.questdb.cairo.sql.RecordMetadata;
 import io.questdb.griffin.SqlException;
 import io.questdb.griffin.SqlExecutionContext;
-import io.questdb.mp.SCSequence;
-import io.questdb.std.DirectLongList;
 import io.questdb.std.Misc;
 
 public class FilteredRecordCursorFactory implements RecordCursorFactory {
-    private static final PageFrameReducer REDUCER = FilteredRecordCursorFactory::filter;
     private final RecordCursorFactory base;
     private final FilteredRecordCursor cursor;
     private final Function filter;
-    private final PageFrameSequence<Function> frameSequence;
 
-    public FilteredRecordCursorFactory(CairoConfiguration configuration, RecordCursorFactory base, Function filter) {
+    public FilteredRecordCursorFactory(RecordCursorFactory base, Function filter) {
         assert !(base instanceof FilteredRecordCursorFactory);
         this.base = base;
         this.cursor = new FilteredRecordCursor(filter);
         this.filter = filter;
-        this.frameSequence = new PageFrameSequence<>(configuration, REDUCER);
     }
 
     @Override
@@ -74,37 +68,7 @@
     }
 
     @Override
-    public PageFrameSequence<Function> execute(
-            SqlExecutionContext executionContext,
-            SCSequence collectSubSeq
-    ) throws SqlException {
-        return frameSequence.dispatch(base, executionContext, collectSubSeq, filter);
-    }
-
-    @Override
     public boolean recordCursorSupportsRandomAccess() {
         return base.recordCursorSupportsRandomAccess();
     }
-<<<<<<< HEAD
-
-    @Override
-    public boolean usesCompiledFilter() {
-        return base.usesCompiledFilter();
-    }
-
-    private static void filter(PageAddressCacheRecord record, PageFrameReduceTask task) {
-        final DirectLongList rows = task.getRows();
-        final long frameRowCount = task.getFrameRowCount();
-        final Function filter = task.getFrameSequence(Function.class).getAtom();
-
-        rows.clear();
-        for (long r = 0; r < frameRowCount; r++) {
-            record.setRowIndex(r);
-            if (filter.getBool(record)) {
-                rows.add(r);
-            }
-        }
-    }
-=======
->>>>>>> e5e0980f
 }