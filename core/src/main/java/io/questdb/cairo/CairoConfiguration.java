/*******************************************************************************
 *     ___                  _   ____  ____
 *    / _ \ _   _  ___  ___| |_|  _ \| __ )
 *   | | | | | | |/ _ \/ __| __| | | |  _ \
 *   | |_| | |_| |  __/\__ \ |_| |_| | |_) |
 *    \__\_\\__,_|\___||___/\__|____/|____/
 *
 *  Copyright (c) 2014-2019 Appsicle
 *  Copyright (c) 2019-2022 QuestDB
 *
 *  Licensed under the Apache License, Version 2.0 (the "License");
 *  you may not use this file except in compliance with the License.
 *  You may obtain a copy of the License at
 *
 *  http://www.apache.org/licenses/LICENSE-2.0
 *
 *  Unless required by applicable law or agreed to in writing, software
 *  distributed under the License is distributed on an "AS IS" BASIS,
 *  WITHOUT WARRANTIES OR CONDITIONS OF ANY KIND, either express or implied.
 *  See the License for the specific language governing permissions and
 *  limitations under the License.
 *
 ******************************************************************************/

package io.questdb.cairo;

import io.questdb.BuildInformation;
import io.questdb.TelemetryConfiguration;
import io.questdb.cutlass.text.TextConfiguration;
import io.questdb.std.FilesFacade;
import io.questdb.std.NanosecondClock;
import io.questdb.std.NanosecondClockImpl;
import io.questdb.std.Rnd;
import io.questdb.std.datetime.DateFormat;
import io.questdb.std.datetime.DateLocale;
import io.questdb.std.datetime.microtime.MicrosecondClock;
import io.questdb.std.datetime.millitime.MillisecondClock;

public interface CairoConfiguration {

    long O_NONE = 0;
    long O_ASYNC = 0x40;
    long O_SYNC = 0x80;
    long O_DIRECT = 0x4000;

    ThreadLocal<Rnd> RANDOM = new ThreadLocal<>();

    boolean enableDevelopmentUpdates();

    boolean enableTestFactories();

    int getAnalyticColumnPoolCapacity();

    DateFormat getBackupDirTimestampFormat();

    int getBackupMkDirMode();

    // null disables backups
    CharSequence getBackupRoot();

    CharSequence getBackupTempDirName();

    int getBinaryEncodingMaxLength();

    int getBindVariablePoolSize();

    BuildInformation getBuildInformation();

    int getColumnCastModelPoolCapacity();

    int getColumnIndexerQueueCapacity();

    /**
     * Default commit lag in microseconds for new tables. This value
     * can be overridden with 'create table' statement.
     *
     * @return commit lag in microseconds
     */
    long getCommitLag();

    int getCommitMode();

    CharSequence getConfRoot(); // same as root/../conf

    int getCopyPoolCapacity();

    int getCreateAsSelectRetryCount();

    int getCreateTableModelPoolCapacity();

    long getDataAppendPageSize();

    long getDataIndexKeyAppendPageSize();

    long getDataIndexValueAppendPageSize();

    long getDatabaseIdHi();

    long getDatabaseIdLo();

    CharSequence getDbDirectory(); // env['cairo.root'], defaults to db

    DateLocale getDefaultDateLocale();

    CharSequence getDefaultMapType();

    boolean getDefaultSymbolCacheFlag();

    int getDefaultSymbolCapacity();

    int getDoubleToStrCastScale();

    int getFileOperationRetryCount();

    FilesFacade getFilesFacade();

    int getFilterQueueCapacity();

    int getFloatToStrCastScale();

    int getGroupByMapCapacity();

    int getGroupByPoolCapacity();

    long getIdleCheckInterval();

    long getInactiveReaderTTL();

    long getInactiveWriterTTL();

    int getIndexValueBlockSize();

    // null input root disables "copy" sql
    CharSequence getInputRoot();

    int getInsertPoolCapacity();

    int getLatestByQueueCapacity();

    int getMaxSwapFileCount();

    int getMaxSymbolNotEqualsCount();

    int getMaxUncommittedRows();

    MicrosecondClock getMicrosecondClock();

    MillisecondClock getMillisecondClock();

    long getMiscAppendPageSize();

    int getMkDirMode();

    default NanosecondClock getNanosecondClock() {
        return NanosecondClockImpl.INSTANCE;
    }

    int getO3CallbackQueueCapacity();

    int getO3ColumnMemorySize();

    int getO3CopyQueueCapacity();

    int getO3OpenColumnQueueCapacity();

    int getO3PartitionQueueCapacity();

    int getO3PartitionUpdateQueueCapacity();

    int getO3PurgeDiscoveryQueueCapacity();

    int getPageFrameQueueCapacity();

    int getParallelIndexThreshold();

    int getPartitionPurgeListCapacity();

    default Rnd getRandom() {
        Rnd rnd = RANDOM.get();
        if (rnd == null) {
            RANDOM.set(rnd = new Rnd(
                    getMillisecondClock().getTicks(),
                    getMicrosecondClock().getTicks())
            );
        }
        return rnd;
    }

    int getReaderPoolMaxSegments();

    int getRenameTableModelPoolCapacity();

    CharSequence getRoot(); // some folder with suffix env['cairo.root'] e.g. /.../db

    int getSampleByIndexSearchPageSize();

    int getRndFunctionMemoryPageSize();

    int getRndFunctionMemoryMaxPages();

    long getSpinLockTimeoutUs();

    int getSqlAnalyticRowIdMaxPages();

    int getSqlAnalyticRowIdPageSize();

    int getSqlAnalyticStoreMaxPages();

    int getSqlAnalyticStorePageSize();

    int getSqlAnalyticTreeKeyMaxPages();

    int getSqlAnalyticTreeKeyPageSize();

    int getSqlCharacterStoreCapacity();

    int getSqlCharacterStoreSequencePoolCapacity();

    int getSqlColumnPoolCapacity();

    double getSqlCompactMapLoadFactor();

    int getSqlCopyBufferSize();

    int getSqlDistinctTimestampKeyCapacity();

    double getSqlDistinctTimestampLoadFactor();

    int getSqlExpressionPoolCapacity();

    double getSqlFastMapLoadFactor();

    int getSqlHashJoinLightValueMaxPages();

    int getSqlHashJoinLightValuePageSize();

    int getSqlHashJoinValueMaxPages();

    int getSqlHashJoinValuePageSize();

    int getSqlJitBindVarsMemoryMaxPages();

    int getSqlJitBindVarsMemoryPageSize();

    int getSqlJitIRMemoryMaxPages();

    int getSqlJitIRMemoryPageSize();

    int getSqlJitMode();

    int getSqlJitPageAddressCacheThreshold();

    int getSqlJitRowsThreshold();

    int getSqlJoinContextPoolCapacity();

    int getSqlJoinMetadataMaxResizes();

    /**
     * These holds table metadata, which is usually quite small. 16K page should be adequate.
     *
     * @return memory page size
     */
    int getSqlJoinMetadataPageSize();

    long getSqlLatestByRowCount();

    int getSqlLexerPoolCapacity();

    int getSqlMapKeyCapacity();

    int getSqlMapMaxPages();

    int getSqlMapMaxResizes();

    int getSqlMapPageSize();

    int getSqlModelPoolCapacity();

    int getSqlPageFrameMaxSize();

    int getSqlSortKeyMaxPages();

    long getSqlSortKeyPageSize();

    int getSqlSortLightValueMaxPages();

    long getSqlSortLightValuePageSize();

    int getSqlSortValueMaxPages();

    int getSqlSortValuePageSize();

    TelemetryConfiguration getTelemetryConfiguration();

    TextConfiguration getTextConfiguration();

    int getTxnScoreboardEntryCount();

    int getVectorAggregateQueueCapacity();

    int getWithClauseModelPoolCapacity();

    long getWorkStealTimeoutNanos();

    long getWriterAsyncCommandBusyWaitTimeout();

    long getWriterAsyncCommandMaxTimeout();

    int getWriterCommandQueueCapacity();

<<<<<<< HEAD
    int getWriterCommandQueueSlotSize();
=======
    long getWriterFileOpenOpts();
>>>>>>> 5cdff800

    int getWriterTickRowsCountMod();

    boolean isO3QuickSortEnabled();

    boolean isParallelIndexingEnabled();

    boolean isSqlJitDebugEnabled();
<<<<<<< HEAD

    int getPageFrameRowsCapacity();
=======
>>>>>>> 5cdff800
}<|MERGE_RESOLUTION|>--- conflicted
+++ resolved
@@ -309,11 +309,9 @@
 
     int getWriterCommandQueueCapacity();
 
-<<<<<<< HEAD
     int getWriterCommandQueueSlotSize();
-=======
+
     long getWriterFileOpenOpts();
->>>>>>> 5cdff800
 
     int getWriterTickRowsCountMod();
 
@@ -322,9 +320,8 @@
     boolean isParallelIndexingEnabled();
 
     boolean isSqlJitDebugEnabled();
-<<<<<<< HEAD
 
     int getPageFrameRowsCapacity();
-=======
->>>>>>> 5cdff800
+
+    boolean isSqlJitDebugEnabled();
 }