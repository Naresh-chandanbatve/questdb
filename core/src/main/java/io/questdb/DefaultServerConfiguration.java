--- conflicted
+++ resolved
@@ -49,12 +49,9 @@
     private final DefaultLineUdpReceiverConfiguration lineUdpReceiverConfiguration = new DefaultLineUdpReceiverConfiguration();
     private final DefaultLineTcpReceiverConfiguration lineTcpReceiverConfiguration = new DefaultLineTcpReceiverConfiguration();
     private final DefaultPGWireConfiguration pgWireConfiguration = new DefaultPGWireConfiguration();
-<<<<<<< HEAD
     private final MasterReplicationConfiguration masterReplicationConfiguration = new DefaultMasterReplicationConfiguration();
     private final SlaveReplicationConfiguration slaveReplicationConfiguration = new DefaultSlaveReplicationConfiguration();
-=======
     private final DefaultMetricsConfiguration metricsConfiguration = new DefaultMetricsConfiguration();
->>>>>>> 7104a571
 
     public DefaultServerConfiguration(CharSequence root) {
         this.cairoConfiguration = new DefaultCairoConfiguration(root);
