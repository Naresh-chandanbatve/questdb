--- conflicted
+++ resolved
@@ -227,7 +227,6 @@
     private final long writerDataIndexKeyAppendPageSize;
     private final long writerDataIndexValueAppendPageSize;
     private final long writerAsyncCommandBusyWaitTimeout;
-    private final int writerAsyncCommandQueueCapcity;
     private final int writerTickRowsCountMod;
     private final long writerAsyncCommandMaxWaitTimeout;
     private final int cairoFilterQueueCapacity;
@@ -369,15 +368,8 @@
     private int httpMinListenBacklog;
     private int httpMinRcvBufSize;
     private int httpMinSndBufSize;
-<<<<<<< HEAD
     private long symbolCacheWaitUsBeforeReload;
-=======
-    private final long writerAsyncCommandBusyWaitTimeout;
     private final int writerAsyncCommandQueueCapacity;
-    private long symbolCacheWaitUsBeforeReload;
-    private final int writerTickRowsCountMod;
-    private final long writerAsyncCommandMaxWaitTimeout;
->>>>>>> cffc3e22
 
     public PropServerConfiguration(
             String root,
@@ -809,11 +801,7 @@
             this.writerAsyncCommandBusyWaitTimeout = getLong(properties, env, "cairo.writer.alter.busy.wait.timeout.micro", 500_000);
             this.writerAsyncCommandMaxWaitTimeout = getLong(properties, env, "cairo.writer.alter.max.wait.timeout.micro", 30_000_000L);
             this.writerTickRowsCountMod = Numbers.ceilPow2(getInt(properties, env, "cairo.writer.tick.rows.count", 1024)) - 1;
-<<<<<<< HEAD
-            this.writerAsyncCommandQueueCapcity = Numbers.ceilPow2(getInt(properties, env, "cairo.writer.command.queue.capacity", 32));
-=======
             this.writerAsyncCommandQueueCapacity = Numbers.ceilPow2(getInt(properties, env, "cairo.writer.command.queue.capacity", 32));
->>>>>>> cffc3e22
 
             this.buildInformation = buildInformation;
             this.binaryEncodingMaxLength = getInt(properties, env, "binary.data.encoding.maxlength", 32768);
@@ -1972,28 +1960,114 @@
         }
 
         @Override
+        public int getSqlJoinContextPoolCapacity() {
+            return sqlJoinContextPoolCapacity;
+        }
+
+        @Override
+        public long getSqlLatestByRowCount() {
+            return sqlLatestByRowCount;
+        }
+
+        @Override
+        public int getSqlLexerPoolCapacity() {
+            return sqlLexerPoolCapacity;
+        }
+
+        @Override
+        public int getSqlMapKeyCapacity() {
+            return sqlMapKeyCapacity;
+        }
+
+        @Override
+        public int getSqlMapMaxPages() {
+            return sqlMapMaxPages;
+        }
+
+        @Override
+        public int getSqlMapMaxResizes() {
+            return sqlMapMaxResizes;
+        }
+
+        @Override
+        public int getSqlMapPageSize() {
+            return sqlMapPageSize;
+        }
+
+        @Override
+        public int getSqlModelPoolCapacity() {
+            return sqlModelPoolCapacity;
+        }
+
+        @Override
+        public int getSqlPageFrameMaxSize() {
+            return sqlPageFrameMaxSize;
+        }
+
+        @Override
+        public int getSqlSortKeyMaxPages() {
+            return sqlSortKeyMaxPages;
+        }
+
+        @Override
+        public long getSqlSortKeyPageSize() {
+            return sqlSortKeyPageSize;
+        }
+
+        @Override
+        public int getSqlSortLightValueMaxPages() {
+            return sqlSortLightValueMaxPages;
+        }
+
+        @Override
+        public long getSqlSortLightValuePageSize() {
+            return sqlSortLightValuePageSize;
+        }
+
+        @Override
+        public int getSqlSortValueMaxPages() {
+            return sqlSortValueMaxPages;
+        }
+
+        @Override
+        public int getSqlJoinMetadataPageSize() {
+            return sqlJoinMetadataPageSize;
+        }
+
+        @Override
+        public int getSqlJoinMetadataMaxResizes() {
+            return sqlJoinMetadataMaxResizes;
+        }
+
+
+        @Override
+        public int getSqlJitMode() {
+            return sqlJitMode;
+        }
+
+        @Override
+        public long getSqlJitIRMemoryPageSize() {
+            return sqlJitIRMemoryPageSize;
+        }
+
+        @Override
+        public int getSqlJitIRMemoryMaxPages() {
+            return sqlJitIRMemoryMaxPages;
+        }
+
+        @Override
+        public long getSqlJitBindVarsMemoryPageSize() {
+            return sqlJitBindVarsMemoryPageSize;
+        }
+
+        @Override
         public int getSqlJitBindVarsMemoryMaxPages() {
             return sqlJitBindVarsMemoryMaxPages;
         }
 
         @Override
-        public long getSqlJitBindVarsMemoryPageSize() {
-            return sqlJitBindVarsMemoryPageSize;
-        }
-
-        @Override
-        public int getSqlJitIRMemoryMaxPages() {
-            return sqlJitIRMemoryMaxPages;
-        }
-
-        @Override
-        public long getSqlJitIRMemoryPageSize() {
-            return sqlJitIRMemoryPageSize;
-        }
-
-        @Override
-        public int getSqlJitMode() {
-            return sqlJitMode;
+        public int getSqlJitRowsThreshold() {
+            return sqlJitRowsThreshold;
         }
 
         @Override
@@ -2001,159 +2075,60 @@
             return sqlJitPageAddressCacheThreshold;
         }
 
-        @Override
-        public int getSqlJitRowsThreshold() {
-            return sqlJitRowsThreshold;
-        }
-
-        @Override
-        public int getSqlJoinContextPoolCapacity() {
-            return sqlJoinContextPoolCapacity;
-        }
-
-        @Override
-        public int getSqlJoinMetadataMaxResizes() {
-            return sqlJoinMetadataMaxResizes;
-        }
-
-        @Override
-        public int getSqlJoinMetadataPageSize() {
-            return sqlJoinMetadataPageSize;
-        }
-
-        @Override
-        public long getSqlLatestByRowCount() {
-            return sqlLatestByRowCount;
-        }
-
-        @Override
-        public int getSqlLexerPoolCapacity() {
-            return sqlLexerPoolCapacity;
-        }
-
-        @Override
-        public int getSqlMapKeyCapacity() {
-            return sqlMapKeyCapacity;
-        }
-
-        @Override
-        public int getSqlMapMaxPages() {
-            return sqlMapMaxPages;
-        }
-
-        @Override
-        public int getSqlMapMaxResizes() {
-            return sqlMapMaxResizes;
-        }
-
-        @Override
-        public int getSqlMapPageSize() {
-            return sqlMapPageSize;
-        }
-
-        @Override
-<<<<<<< HEAD
-        public int getSqlModelPoolCapacity() {
-            return sqlModelPoolCapacity;
-        }
-
-        @Override
-        public int getSqlPageFrameMaxSize() {
-            return sqlPageFrameMaxSize;
-=======
+
+        @Override
+        public TelemetryConfiguration getTelemetryConfiguration() {
+            return telemetryConfiguration;
+        }
+
+        @Override
+        public TextConfiguration getTextConfiguration() {
+            return textConfiguration;
+        }
+
+        @Override
+        public int getTxnScoreboardEntryCount() {
+            return sqlTxnScoreboardEntryCount;
+        }
+
+        @Override
+        public int getVectorAggregateQueueCapacity() {
+            return vectorAggregateQueueCapacity;
+        }
+
+        @Override
+        public int getWithClauseModelPoolCapacity() {
+            return sqlWithClauseModelPoolCapacity;
+        }
+
+        @Override
+        public long getWorkStealTimeoutNanos() {
+            return workStealTimeoutNanos;
+        }
+
+        @Override
+        public long getWriterAsyncCommandBusyWaitTimeout() {
+            return writerAsyncCommandBusyWaitTimeout;
+        }
+
+        @Override
+        public long getWriterAsyncCommandMaxTimeout() {
+            return writerAsyncCommandMaxWaitTimeout;
+        }
+
+        @Override
         public int getWriterCommandQueueCapacity() {
             return writerAsyncCommandQueueCapacity;
         }
 
         @Override
+        public int getWriterCommandQueueSlotSize() {
+            return cairoWriterCommandQueueSlotSize;
+        }
+
+        @Override
         public int getWriterTickRowsCountMod() {
             return writerTickRowsCountMod;
->>>>>>> cffc3e22
-        }
-
-        @Override
-        public int getSqlSortKeyMaxPages() {
-            return sqlSortKeyMaxPages;
-        }
-
-        @Override
-        public long getSqlSortKeyPageSize() {
-            return sqlSortKeyPageSize;
-        }
-
-        @Override
-        public int getSqlSortLightValueMaxPages() {
-            return sqlSortLightValueMaxPages;
-        }
-
-        @Override
-        public long getSqlSortLightValuePageSize() {
-            return sqlSortLightValuePageSize;
-        }
-
-        @Override
-        public int getSqlSortValueMaxPages() {
-            return sqlSortValueMaxPages;
-        }
-
-        @Override
-        public int getSqlSortValuePageSize() {
-            return sqlSortValuePageSize;
-        }
-
-        @Override
-        public TelemetryConfiguration getTelemetryConfiguration() {
-            return telemetryConfiguration;
-        }
-
-        @Override
-        public TextConfiguration getTextConfiguration() {
-            return textConfiguration;
-        }
-
-        @Override
-        public int getTxnScoreboardEntryCount() {
-            return sqlTxnScoreboardEntryCount;
-        }
-
-        @Override
-        public int getVectorAggregateQueueCapacity() {
-            return vectorAggregateQueueCapacity;
-        }
-
-        @Override
-        public int getWithClauseModelPoolCapacity() {
-            return sqlWithClauseModelPoolCapacity;
-        }
-
-        @Override
-        public long getWorkStealTimeoutNanos() {
-            return workStealTimeoutNanos;
-        }
-
-        @Override
-        public long getWriterAsyncCommandBusyWaitTimeout() {
-            return writerAsyncCommandBusyWaitTimeout;
-        }
-
-        @Override
-        public long getWriterAsyncCommandMaxTimeout() {
-            return writerAsyncCommandMaxWaitTimeout;
-        }
-
-        @Override
-        public int getWriterCommandQueueCapacity() {
-            return writerAsyncCommandQueueCapcity;
-        }
-
-        @Override
-        public int getWriterCommandQueueSlotSize() {
-            return cairoWriterCommandQueueSlotSize;
-        }
-
-        @Override
-        public int getWriterTickRowsCountMod() {
-            return writerTickRowsCountMod;
         }
 
         @Override
