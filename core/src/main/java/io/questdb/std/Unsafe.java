/*******************************************************************************
 *     ___                  _   ____  ____
 *    / _ \ _   _  ___  ___| |_|  _ \| __ )
 *   | | | | | | |/ _ \/ __| __| | | |  _ \
 *   | |_| | |_| |  __/\__ \ |_| |_| | |_) |
 *    \__\_\\__,_|\___||___/\__|____/|____/
 *
 *  Copyright (c) 2014-2019 Appsicle
 *  Copyright (c) 2019-2020 QuestDB
 *
 *  Licensed under the Apache License, Version 2.0 (the "License");
 *  you may not use this file except in compliance with the License.
 *  You may obtain a copy of the License at
 *
 *  http://www.apache.org/licenses/LICENSE-2.0
 *
 *  Unless required by applicable law or agreed to in writing, software
 *  distributed under the License is distributed on an "AS IS" BASIS,
 *  WITHOUT WARRANTIES OR CONDITIONS OF ANY KIND, either express or implied.
 *  See the License for the specific language governing permissions and
 *  limitations under the License.
 *
 ******************************************************************************/

package io.questdb.std;

import java.lang.reflect.AccessibleObject;
import java.lang.reflect.Field;
import java.lang.reflect.Method;
import java.util.concurrent.atomic.AtomicLong;

public final class Unsafe {
    public static final long INT_OFFSET;
    public static final long INT_SCALE;
    public static final long LONG_OFFSET;
    public static final long LONG_SCALE;
    static final AtomicLong MEM_USED = new AtomicLong(0);
    private static final sun.misc.Unsafe UNSAFE;
    private static final AtomicLong MALLOC_COUNT = new AtomicLong(0);
    private static final AtomicLong FREE_COUNT = new AtomicLong(0);

<<<<<<< HEAD
=======
    private static final long OVERRIDE;
    private static final Method implAddExports;

    static {
        try {
            Field theUnsafe = sun.misc.Unsafe.class.getDeclaredField("theUnsafe");
            theUnsafe.setAccessible(true);
            UNSAFE = (sun.misc.Unsafe) theUnsafe.get(null);

            INT_OFFSET = Unsafe.getUnsafe().arrayBaseOffset(int[].class);
            INT_SCALE = msb(Unsafe.getUnsafe().arrayIndexScale(int[].class));

            LONG_OFFSET = Unsafe.getUnsafe().arrayBaseOffset(long[].class);
            LONG_SCALE = msb(Unsafe.getUnsafe().arrayIndexScale(long[].class));

            OVERRIDE = AccessibleObject_override_fieldOffset();
            implAddExports = Module.class.getDeclaredMethod("implAddExports", String.class, Module.class);
        } catch (ReflectiveOperationException e) {
            throw new ExceptionInInitializerError(e);
        }
        makeAccessible(implAddExports);
    }

    private static long AccessibleObject_override_fieldOffset() {
        if (isJava8Or11()) {
            return getFieldOffset(AccessibleObject.class, "override");
        }
        // From Java 12 onwards, AccessibleObject#override is protected and cannot be accessed reflectively.
        boolean is32BitJVM = is32BitJVM();
        if (is32BitJVM) {
            return 8L;
        }
        if (getOrdinaryObjectPointersCompressionStatus(is32BitJVM)) {
            return 12L;
        }
        return 16L;
    }

    private static boolean isJava8Or11() {
        String javaVersion = System.getProperty("java.version");
        return javaVersion.startsWith("11") || javaVersion.startsWith("1.8");
    }

    private static boolean is32BitJVM() {
        String sunArchDataModel = System.getProperty("sun.arch.data.model");
        return sunArchDataModel.equals("32");
    }

    private static boolean getOrdinaryObjectPointersCompressionStatus(boolean is32BitJVM) {
        class Probe {
            private int intField;

            boolean probe() {
                long offset = getFieldOffset(Probe.class, "intField");
                if (offset == 8L) {
                    assert is32BitJVM;
                    return false;
                }
                if (offset == 12L) {
                    return true;
                }
                if (offset == 16L) {
                    return false;
                }
                throw new AssertionError(offset);
            }
        }
        return new Probe().probe();
    }

>>>>>>> 283ba816
    private Unsafe() {
    }

    public static long arrayGetVolatile(long[] array, int index) {
        assert index > -1 && index < array.length;
        return Unsafe.getUnsafe().getLongVolatile(array, LONG_OFFSET + (index << LONG_SCALE));
    }

    public static void arrayPutOrdered(long[] array, int index, long value) {
        assert index > -1 && index < array.length;
        Unsafe.getUnsafe().putOrderedLong(array, LONG_OFFSET + (index << LONG_SCALE), value);
    }

    public static long calloc(long size) {
        long ptr = malloc(size);
        Vect.memset(ptr, size, 0);
        return ptr;
    }

    public static boolean cas(Object o, long offset, long expected, long value) {
        return UNSAFE.compareAndSwapLong(o, offset, expected, value);
    }

    public static boolean cas(Object o, long offset, int expected, int value) {
        return UNSAFE.compareAndSwapInt(o, offset, expected, value);
    }

    public static boolean cas(long[] array, int index, long expected, long value) {
        assert index > -1 && index < array.length;
        return Unsafe.cas(array, Unsafe.LONG_OFFSET + (((long) index) << Unsafe.LONG_SCALE), expected, value);
    }

    public static void free(long ptr, long size) {
        getUnsafe().freeMemory(ptr);
        FREE_COUNT.incrementAndGet();
        recordMemAlloc(-size);
    }

    public static boolean getBool(long address) {
        return UNSAFE.getByte(address) == 1;
    }

    public static long getFieldOffset(Class<?> clazz, String name) {
        try {
            return UNSAFE.objectFieldOffset(clazz.getDeclaredField(name));
        } catch (NoSuchFieldException e) {
            throw new ExceptionInInitializerError(e);
        }
    }

    public static long getFreeCount() {
        return FREE_COUNT.get();
    }

    public static long getMallocCount() {
        return MALLOC_COUNT.get();
    }

    public static long getMemUsed() {
        return MEM_USED.get();
    }

    public static sun.misc.Unsafe getUnsafe() {
        return UNSAFE;
    }

    public static long malloc(long size) {
        long ptr = getUnsafe().allocateMemory(size);
        recordMemAlloc(size);
        MALLOC_COUNT.incrementAndGet();
        return ptr;
    }

    public static long realloc(long address, long oldSize, long newSize) {
        long ptr = getUnsafe().reallocateMemory(address, newSize);
        recordMemAlloc(-oldSize + newSize);
        return ptr;
    }

    static void recordMemAlloc(long size) {
        MEM_USED.addAndGet(size);
    }

    private static int msb(int value) {
        return 31 - Integer.numberOfLeadingZeros(value);
    }

<<<<<<< HEAD
    static {
        try {
            Field theUnsafe = sun.misc.Unsafe.class.getDeclaredField("theUnsafe");
            theUnsafe.setAccessible(true);
            UNSAFE = (sun.misc.Unsafe) theUnsafe.get(null);

            INT_OFFSET = Unsafe.getUnsafe().arrayBaseOffset(int[].class);
            INT_SCALE = msb(Unsafe.getUnsafe().arrayIndexScale(int[].class));

            LONG_OFFSET = Unsafe.getUnsafe().arrayBaseOffset(long[].class);
            LONG_SCALE = msb(Unsafe.getUnsafe().arrayIndexScale(long[].class));

        } catch (Exception e) {
            throw new FatalError(e);
        }
    }
=======
    /**
     * Equivalent to {@link AccessibleObject#setAccessible(boolean) AccessibleObject.setAccessible(true)}, except that
     * it does not produce an illegal access error or warning.
     */
    public static void makeAccessible(AccessibleObject accessibleObject) {
        UNSAFE.putBooleanVolatile(accessibleObject, OVERRIDE, true);
    }

    public static void addExports(Module from, Module to, String packageName) {
        try {
            implAddExports.invoke(from, packageName, to);
        } catch (ReflectiveOperationException e) {
            e.printStackTrace();
        }
    }

    public static final Module JAVA_BASE_MODULE = System.class.getModule();
>>>>>>> 283ba816
}<|MERGE_RESOLUTION|>--- conflicted
+++ resolved
@@ -39,8 +39,6 @@
     private static final AtomicLong MALLOC_COUNT = new AtomicLong(0);
     private static final AtomicLong FREE_COUNT = new AtomicLong(0);
 
-<<<<<<< HEAD
-=======
     private static final long OVERRIDE;
     private static final Method implAddExports;
 
@@ -111,7 +109,6 @@
         return new Probe().probe();
     }
 
->>>>>>> 283ba816
     private Unsafe() {
     }
 
@@ -199,24 +196,6 @@
         return 31 - Integer.numberOfLeadingZeros(value);
     }
 
-<<<<<<< HEAD
-    static {
-        try {
-            Field theUnsafe = sun.misc.Unsafe.class.getDeclaredField("theUnsafe");
-            theUnsafe.setAccessible(true);
-            UNSAFE = (sun.misc.Unsafe) theUnsafe.get(null);
-
-            INT_OFFSET = Unsafe.getUnsafe().arrayBaseOffset(int[].class);
-            INT_SCALE = msb(Unsafe.getUnsafe().arrayIndexScale(int[].class));
-
-            LONG_OFFSET = Unsafe.getUnsafe().arrayBaseOffset(long[].class);
-            LONG_SCALE = msb(Unsafe.getUnsafe().arrayIndexScale(long[].class));
-
-        } catch (Exception e) {
-            throw new FatalError(e);
-        }
-    }
-=======
     /**
      * Equivalent to {@link AccessibleObject#setAccessible(boolean) AccessibleObject.setAccessible(true)}, except that
      * it does not produce an illegal access error or warning.
@@ -234,5 +213,4 @@
     }
 
     public static final Module JAVA_BASE_MODULE = System.class.getModule();
->>>>>>> 283ba816
 }