/*******************************************************************************
 *     ___                  _   ____  ____
 *    / _ \ _   _  ___  ___| |_|  _ \| __ )
 *   | | | | | | |/ _ \/ __| __| | | |  _ \
 *   | |_| | |_| |  __/\__ \ |_| |_| | |_) |
 *    \__\_\\__,_|\___||___/\__|____/|____/
 *
 *  Copyright (c) 2014-2019 Appsicle
 *  Copyright (c) 2019-2022 QuestDB
 *
 *  Licensed under the Apache License, Version 2.0 (the "License");
 *  you may not use this file except in compliance with the License.
 *  You may obtain a copy of the License at
 *
 *  http://www.apache.org/licenses/LICENSE-2.0
 *
 *  Unless required by applicable law or agreed to in writing, software
 *  distributed under the License is distributed on an "AS IS" BASIS,
 *  WITHOUT WARRANTIES OR CONDITIONS OF ANY KIND, either express or implied.
 *  See the License for the specific language governing permissions and
 *  limitations under the License.
 *
 ******************************************************************************/

package io.questdb.griffin;

import io.questdb.Metrics;
import io.questdb.WorkerPoolAwareConfiguration;
import io.questdb.cairo.*;
import io.questdb.griffin.engine.functions.rnd.SharedRandom;
import io.questdb.log.Log;
import io.questdb.log.LogFactory;
import io.questdb.mp.WorkerPool;
import io.questdb.std.FilesFacade;
import io.questdb.std.FilesFacadeImpl;
import io.questdb.std.Rnd;
import io.questdb.std.datetime.microtime.TimestampFormatUtils;
import io.questdb.std.str.Path;
import io.questdb.std.str.StringSink;
import io.questdb.test.tools.TestUtils;
import org.jetbrains.annotations.Nullable;
import org.junit.*;
import org.junit.rules.TemporaryFolder;

import java.io.File;
import java.io.IOException;
import java.net.URISyntaxException;
import java.net.URL;

public class AbstractO3Test {
    protected static final StringSink sink = new StringSink();
    protected static final StringSink sink2 = new StringSink();
    private final static Log LOG = LogFactory.getLog(O3Test.class);
    @ClassRule
    public static TemporaryFolder temp = new TemporaryFolder();
    protected static CharSequence root;
    protected static int dataAppendPageSize = -1;

    @BeforeClass
    public static void setupStatic() {
        try {
            root = temp.newFolder("dbRoot").getAbsolutePath();
        } catch (IOException e) {
            throw new RuntimeException();
        }
    }

    @Before
    public void setUp() {
        SharedRandom.RANDOM.set(new Rnd());
        // instantiate these paths so that they are not included in memory leak test
        Path.PATH.get();
        Path.PATH2.get();
        TestUtils.createTestPath(root);
    }

    @After
    public void tearDown() {
        TestUtils.removeTestPath(root);
        dataAppendPageSize = -1;
    }

    protected static void assertIndexConsistency(
            SqlCompiler compiler,
            SqlExecutionContext sqlExecutionContext,
            String table,
            CairoEngine engine
    ) throws SqlException {
        TestUtils.assertSqlCursors(compiler, sqlExecutionContext, table + " where sym = 'googl' order by ts", "x where sym = 'googl'", LOG);
        TestUtils.assertIndexBlockCapacity(sqlExecutionContext, engine, "x", "sym");
    }

    protected static void assertIndexConsistency(
            SqlCompiler compiler,
            SqlExecutionContext sqlExecutionContext,
            CairoEngine engine
    ) throws SqlException {
        assertIndexConsistency(
                compiler,
                sqlExecutionContext,
                "y",
                engine
        );
    }

    protected static void assertIndexConsistencySink(
            SqlCompiler compiler,
            SqlExecutionContext sqlExecutionContext
    ) throws SqlException {
        printSqlResult(
                compiler,
                sqlExecutionContext,
                "y where sym = 'googl' order by ts"
        );

        TestUtils.printSql(
                compiler,
                sqlExecutionContext,
                "x where sym = 'googl'",
                sink2
        );
        TestUtils.assertEquals(sink, sink2);
    }

    protected static void printSqlResult(
            SqlCompiler compiler,
            SqlExecutionContext sqlExecutionContext,
            String sql
    ) throws SqlException {
        TestUtils.printSql(compiler, sqlExecutionContext, sql, sink);
    }

    protected static void assertIndexResultAgainstFile(
            SqlCompiler compiler,
            SqlExecutionContext sqlExecutionContext,
            String resourceName
    ) throws SqlException, URISyntaxException {
        AbstractO3Test.assertSqlResultAgainstFile(compiler, sqlExecutionContext, "x where sym = 'googl'", resourceName);
    }

    protected static void assertO3DataCursors(
            CairoEngine engine,
            SqlCompiler compiler,
            SqlExecutionContext sqlExecutionContext,
            @Nullable String referenceTableDDL,
            String referenceSQL,
            String o3InsertSQL,
            String assertSQL,
            String countReferenceSQL,
            String countAssertSQL
    ) throws SqlException {
        // create third table, which will contain both X and 1AM
        if (referenceTableDDL != null) {
            compiler.compile(referenceTableDDL, sqlExecutionContext);
        }
        compiler.compile(o3InsertSQL, sqlExecutionContext);
        TestUtils.assertSqlCursors(compiler, sqlExecutionContext, referenceSQL, assertSQL, LOG);
        engine.releaseAllReaders();
        TestUtils.assertSqlCursors(compiler, sqlExecutionContext, referenceSQL, assertSQL, LOG);

        TestUtils.assertSqlCursors(
                compiler,
                sqlExecutionContext,
                "select count() from " + countReferenceSQL,
                "select count() from " + countAssertSQL,
                LOG
        );
    }

    protected static void assertO3DataConsistency(
            CairoEngine engine,
            SqlCompiler compiler,
            SqlExecutionContext sqlExecutionContext,
            final String referenceTableDDL,
            final String o3InsertSQL,
            final String resourceName
    ) throws SqlException, URISyntaxException {
        // create third table, which will contain both X and 1AM
        compiler.compile(referenceTableDDL, sqlExecutionContext);

        // expected outcome - output ignored, but useful for debug
        // y ordered with 'order by ts' is not the same order as OOO insert into x when there are several records
        // with the same ts value
        AbstractO3Test.printSqlResult(compiler, sqlExecutionContext, "y order by ts");
        compiler.compile(o3InsertSQL, sqlExecutionContext);
        AbstractO3Test.assertSqlResultAgainstFile(compiler, sqlExecutionContext, "x", resourceName);

        // check that reader can process out of order partition layout after fresh open
        engine.releaseAllReaders();
        AbstractO3Test.assertSqlResultAgainstFile(compiler, sqlExecutionContext, "x", resourceName);
    }

    protected static void assertSqlResultAgainstFile(
            SqlCompiler compiler,
            SqlExecutionContext sqlExecutionContext,
            String sql,
            String resourceName
    ) throws URISyntaxException, SqlException {
        AbstractO3Test.printSqlResult(compiler, sqlExecutionContext, sql);
        URL url = O3Test.class.getResource(resourceName);
        Assert.assertNotNull(url);
        TestUtils.assertEquals(new File(url.toURI()), sink);
    }

    protected static void assertMemoryLeak(TestUtils.LeakProneCode code) throws Exception {
        TestUtils.assertMemoryLeak(code);
    }

    static void executeVanilla(TestUtils.LeakProneCode code) throws Exception {
        O3Utils.initBuf();
        try {
            AbstractO3Test.assertMemoryLeak(code);
        } finally {
            O3Utils.freeBuf();
        }
    }

    protected static void executeWithPool(
            int workerCount,
            O3Runnable runnable
    ) throws Exception {
        executeWithPool(
                workerCount,
                runnable,
                FilesFacadeImpl.INSTANCE
        );
    }

    protected static void executeWithPool(
            int workerCount,
            O3Runnable runnable,
            FilesFacade ff
    ) throws Exception {
        executeVanilla(() -> {
            if (workerCount > 0) {
                int[] affinity = new int[workerCount];
                for (int i = 0; i < workerCount; i++) {
                    affinity[i] = -1;
                }

                WorkerPool pool = new WorkerPool(
                        new WorkerPoolAwareConfiguration() {
                            @Override
                            public int[] getWorkerAffinity() {
                                return affinity;
                            }

                            @Override
                            public int getWorkerCount() {
                                return workerCount;
                            }

                            @Override
                            public boolean haltOnError() {
                                return false;
                            }

                            @Override
                            public boolean isEnabled() {
                                return true;
                            }
                        },
                        Metrics.disabled()
                );

                final CairoConfiguration configuration = new DefaultCairoConfiguration(root) {
                    @Override
                    public long getDataAppendPageSize() {
                        return dataAppendPageSize > 0 ? dataAppendPageSize : super.getDataAppendPageSize();
                    }

                    @Override
                    public FilesFacade getFilesFacade() {
                        return ff;
                    }

                    @Override
                    public int getO3ColumnMemorySize() {
                        return dataAppendPageSize > 0 ? dataAppendPageSize : super.getO3ColumnMemorySize();
                    }
                };

                execute(pool, runnable, configuration);
            } else {
                // we need to create entire engine
                final CairoConfiguration configuration = new DefaultCairoConfiguration(root) {
                    @Override
                    public long getDataAppendPageSize() {
                        return dataAppendPageSize > 0 ? dataAppendPageSize : super.getDataAppendPageSize();
                    }

                    @Override
                    public FilesFacade getFilesFacade() {
                        return ff;
                    }

                    @Override
                    public int getO3CallbackQueueCapacity() {
                        return 0;
                    }

                    @Override
                    public int getO3ColumnMemorySize() {
                        return dataAppendPageSize > 0 ? dataAppendPageSize : super.getO3ColumnMemorySize();
                    }

                    @Override
                    public int getO3CopyQueueCapacity() {
                        return 0;
                    }

                    @Override
                    public int getO3OpenColumnQueueCapacity() {
                        return 0;
                    }

                    @Override
                    public int getO3PartitionQueueCapacity() {
                        return 0;
                    }

                    @Override
                    public int getO3PartitionUpdateQueueCapacity() {
                        return 0;
                    }

                    @Override
                    public int getO3PurgeDiscoveryQueueCapacity() {
                        return 0;
                    }
                };
                execute(null, runnable, configuration);
            }
        });
    }

    protected static void execute(@Nullable WorkerPool pool, O3Runnable runnable, CairoConfiguration configuration) throws Exception {
        try (
                final CairoEngine engine = new CairoEngine(configuration);
                final SqlCompiler compiler = new SqlCompiler(engine);
                final SqlExecutionContext sqlExecutionContext = new SqlExecutionContextImpl(engine, 1)
        ) {
            try {
                if (pool != null) {
                    pool.assignCleaner(Path.CLEANER);
<<<<<<< HEAD
                    try (Closeable ignored = O3Utils.setupWorkerPool(pool, engine.getMessageBus(), configuration)) {
                        pool.start(LOG);
                    }
=======
                    O3Utils.setupWorkerPool(pool, engine.getMessageBus());
                    pool.start(LOG);
>>>>>>> 5cdff800
                } else {
                    O3Utils.initBuf();
                }

                runnable.run(engine, compiler, sqlExecutionContext);
                Assert.assertEquals(0, engine.getBusyWriterCount());
                Assert.assertEquals(0, engine.getBusyReaderCount());
            } finally {
                if (pool != null) {
                    pool.halt();
                }
                O3Utils.freeBuf();
            }
        }
    }

    protected static void assertXCountY(SqlCompiler compiler, SqlExecutionContext sqlExecutionContext) throws SqlException {
        TestUtils.assertSqlCursors(compiler, sqlExecutionContext, "select count() from x", "select count() from y", LOG);
        assertMaxTimestamp(compiler.getEngine(), compiler, sqlExecutionContext, "select max(ts) from y");
    }

    protected static void executeVanilla(O3Runnable code) throws Exception {
        executeVanilla(() -> execute(null, code, new DefaultCairoConfiguration(root)));
    }

    static void assertO3DataConsistency(
            final CairoEngine engine,
            final SqlCompiler compiler,
            final SqlExecutionContext sqlExecutionContext,
            final String referenceTableDDL,
            final String o3InsertSQL
    ) throws SqlException {
        // create third table, which will contain both X and 1AM
        compiler.compile(referenceTableDDL, sqlExecutionContext);

        // expected outcome
        printSqlResult(compiler, sqlExecutionContext, "y order by ts");

        compiler.compile(o3InsertSQL, sqlExecutionContext);

        TestUtils.printSql(
                compiler,
                sqlExecutionContext,
                "x",
                sink2
        );

        TestUtils.assertEquals(sink, sink2);

        engine.releaseAllReaders();

        TestUtils.printSql(
                compiler,
                sqlExecutionContext,
                "x",
                sink2
        );

        TestUtils.assertEquals(sink, sink2);

        engine.releaseAllWriters();

        TestUtils.printSql(
                compiler,
                sqlExecutionContext,
                "x",
                sink2
        );

        TestUtils.assertEquals(sink, sink2);
    }

    static void assertMaxTimestamp(
            CairoEngine engine,
            SqlCompiler compiler,
            SqlExecutionContext executionContext,
            String expectedSql
    ) throws SqlException {
        TestUtils.printSql(
                compiler,
                executionContext,
                expectedSql,
                sink2
        );

        assertMaxTimestamp(engine, executionContext, sink2);
    }

    static void assertMaxTimestamp(
            CairoEngine engine,
            SqlExecutionContext executionContext,
            CharSequence expected
    ) {
        try (
                final TableWriter w = engine.getWriter(
                        executionContext.getCairoSecurityContext(),
                        "x",
                        "test"
                )
        ) {
            sink.clear();
            sink.put("max\n");
            TimestampFormatUtils.appendDateTimeUSec(sink, w.getMaxTimestamp());
            sink.put('\n');
            TestUtils.assertEquals(expected, sink);
            Assert.assertEquals(0, w.getO3RowCount());
        }
    }

    static void assertXCount(SqlCompiler compiler, SqlExecutionContext sqlExecutionContext) throws SqlException {
        printSqlResult(compiler, sqlExecutionContext, "select count() from x");
        TestUtils.assertEquals(sink2, sink);
    }
}<|MERGE_RESOLUTION|>--- conflicted
+++ resolved
@@ -343,14 +343,8 @@
             try {
                 if (pool != null) {
                     pool.assignCleaner(Path.CLEANER);
-<<<<<<< HEAD
-                    try (Closeable ignored = O3Utils.setupWorkerPool(pool, engine.getMessageBus(), configuration)) {
-                        pool.start(LOG);
-                    }
-=======
-                    O3Utils.setupWorkerPool(pool, engine.getMessageBus());
+                    O3Utils.setupWorkerPool(pool, engine.getMessageBus(), configuration);
                     pool.start(LOG);
->>>>>>> 5cdff800
                 } else {
                     O3Utils.initBuf();
                 }
