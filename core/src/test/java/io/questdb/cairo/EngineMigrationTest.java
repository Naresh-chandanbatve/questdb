--- conflicted
+++ resolved
@@ -264,13 +264,8 @@
             }
             assertRemoveUpgradeFile();
 
-<<<<<<< HEAD
-            var config = new DefaultCairoConfiguration(root) {
+            DefaultCairoConfiguration config = new DefaultCairoConfiguration(root) {
                 private final FilesFacadeImpl ff = failToWriteMetaOffset(META_OFFSET_VERSION, "meta");
-=======
-            DefaultCairoConfiguration config = new DefaultCairoConfiguration(root) {
-                private FilesFacadeImpl ff = failToWriteMetaOffset(META_OFFSET_VERSION, "meta");
->>>>>>> bf5ae1dd
 
                 @Override
                 public FilesFacade getFilesFacade() {
@@ -298,13 +293,8 @@
             }
             assertRemoveUpgradeFile();
 
-<<<<<<< HEAD
-            var config = new DefaultCairoConfiguration(root) {
+            DefaultCairoConfiguration config = new DefaultCairoConfiguration(root) {
                 private final FilesFacadeImpl ff = failToWriteMetaOffset(META_OFFSET_TABLE_ID, "meta");
-=======
-            DefaultCairoConfiguration config = new DefaultCairoConfiguration(root) {
-                private FilesFacadeImpl ff = failToWriteMetaOffset(META_OFFSET_TABLE_ID, "meta");
->>>>>>> bf5ae1dd
 
                 @Override
                 public FilesFacade getFilesFacade() {
@@ -332,13 +322,8 @@
             }
             assertRemoveUpgradeFile();
 
-<<<<<<< HEAD
-            var config = new DefaultCairoConfiguration(root) {
+            DefaultCairoConfiguration config = new DefaultCairoConfiguration(root) {
                 private final FilesFacadeImpl ff = failToWriteMetaOffset(META_OFFSET_TABLE_ID, TableUtils.UPGRADE_FILE_NAME);
-=======
-            DefaultCairoConfiguration config = new DefaultCairoConfiguration(root) {
-                private FilesFacadeImpl ff = failToWriteMetaOffset(META_OFFSET_TABLE_ID, TableUtils.UPGRADE_FILE_NAME);
->>>>>>> bf5ae1dd
 
                 @Override
                 public FilesFacade getFilesFacade() {
@@ -432,13 +417,8 @@
 
         try (Path path = new Path()) {
             path.concat(root).concat(src.getName()).concat(TableUtils.META_FILE_NAME);
-<<<<<<< HEAD
-            var ff = configuration.getFilesFacade();
-            try (var rwTx = new PagedMappedReadWriteMemory(ff, path.$(), ff.getPageSize())) {
-=======
             FilesFacade ff = configuration.getFilesFacade();
-            try (ReadWriteMemory rwTx = new ReadWriteMemory(ff, path.$(), ff.getPageSize())) {
->>>>>>> bf5ae1dd
+            try (ReadWriteMemory rwTx = new PagedMappedReadWriteMemory(ff, path.$(), ff.getPageSize())) {
                 if (rwTx.getInt(META_OFFSET_VERSION) >= VERSION_TX_STRUCT_UPDATE_1 - 1) {
                     rwTx.putInt(META_OFFSET_VERSION, VERSION_TX_STRUCT_UPDATE_1 - 1);
                 }
@@ -447,15 +427,8 @@
             // Read current symbols list
             IntList symbolCounts = new IntList();
             path.trimTo(0).concat(root).concat(src.getName());
-<<<<<<< HEAD
-            var attachedPartitions = new LongList();
-            try (var txFile = new TxReader(ff, path.$(), src.getPartitionBy())) {
-=======
             LongList attachedPartitions = new LongList();
-            try (TxReader txFile = new TxReader(ff, path.$())) {
-                txFile.initPartitionBy(src.getPartitionBy());
-                txFile.open();
->>>>>>> bf5ae1dd
+            try (TxReader txFile = new TxReader(ff, path.$(), src.getPartitionBy())) {
                 txFile.readUnchecked();
 
                 for (int i = 0; i < txFile.getPartitionCount() - 1; i++) {
@@ -466,11 +439,7 @@
             }
 
             path.trimTo(0).concat(root).concat(src.getName()).concat(TXN_FILE_NAME);
-<<<<<<< HEAD
-            try (var rwTx = new PagedMappedReadWriteMemory(ff, path.$(), ff.getPageSize())) {
-=======
-            try (ReadWriteMemory rwTx = new ReadWriteMemory(ff, path.$(), ff.getPageSize())) {
->>>>>>> bf5ae1dd
+            try (ReadWriteMemory rwTx = new PagedMappedReadWriteMemory(ff, path.$(), ff.getPageSize())) {
                 rwTx.putInt(TX_STRUCT_UPDATE_1_OFFSET_MAP_WRITER_COUNT, symbolCounts.size());
                 rwTx.jumpTo(TX_STRUCT_UPDATE_1_OFFSET_MAP_WRITER_COUNT + 4);
 
@@ -503,11 +472,7 @@
                     if (ff.exists(path.$())) {
                         ff.remove(path);
                     }
-<<<<<<< HEAD
-                    try (var rwAr = new PagedMappedReadWriteMemory(ff, path.$(), 8)) {
-=======
-                    try (ReadWriteMemory rwAr = new ReadWriteMemory(ff, path.$(), 8)) {
->>>>>>> bf5ae1dd
+                    try (ReadWriteMemory rwAr = new PagedMappedReadWriteMemory(ff, path.$(), 8)) {
                         rwAr.putLong(partitionSize);
                     }
                 }
